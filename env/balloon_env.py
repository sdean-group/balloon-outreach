--- conflicted
+++ resolved
@@ -137,7 +137,9 @@
         self.air_density0 = 1.225  # kg/m³ at sea level
         self.gravity = 9.81  # m/s²
         self.vertical_velocity = 0.0
-<<<<<<< HEAD
+        # Control rates
+        self.max_vent_rate = 0.05  # m³/s
+        self.max_sand_rate = 0.002  # kg/s - 1g/s right now
         self.temperature = self.get_temperature(initial_alt*1000)  # K : changing depending on altitude
         self.R = 287.05  # Gas constant for dry air in J/(kg·K)
         # Control rates (reduced for more gentle control)   
@@ -145,17 +147,11 @@
         self.max_sand_rate = self.max_sand * 0.01  # kg/dt
         self.pressure_pre = self.altitude_to_pressure(self.alt * 1000)
         self.max_velocity = 1.0  # m/s
-=======
-        # Control rates
-        self.max_vent_rate = 0.05  # m³/s
-        self.max_sand_rate = 0.002  # kg/s - 1g/s right now
->>>>>>> bbaf94dd
 
     def get_air_density(self, altitude: float) -> float:
         """Exponential decay model for air density with altitude."""
         return self.air_density0 * np.exp(-altitude / 7000.0)
 
-<<<<<<< HEAD
     def altitude_to_pressure(self, altitude_m: float) -> float:
         """
         Calculate pressure at given altitude using the barometric formula.
@@ -190,13 +186,10 @@
         T = T0 - L * altitude
         return T
     
-=======
->>>>>>> bbaf94dd
     def get_helium_density(self, altitude: float) -> float:
         """Helium density can also decrease (optional, for more realism)."""
         return self.helium_density * np.exp(altitude / 7000.0)
 
-<<<<<<< HEAD
     def internal_controller(self, v_init:float, v_des: float, dt: float, pressure: float):
         """
         Stable internal controller with reduced oscillations.
@@ -415,8 +408,7 @@
         pressure = self.altitude_to_pressure(self.alt*1000)  # hPa
         dVolume, dSand = self.internal_controller(self.vertical_velocity, action, dt, pressure)
         # print(f"currnet velocity: {self.vertical_velocity:.2f} m/s | desired velocity: {action:.2f} m/s\n--------------------------------")
-=======
-    def step(self, wind: WindVector, dt: float, action: float = 0.0) -> None:
+
         """Update balloon state."""
         # 1️⃣ Horizontal motion (latitude & longitude update)
         self.lat += wind.u * dt / (self.EARTH_RADIUS * self.DEG_TO_RAD)
@@ -445,7 +437,6 @@
         else:
             v_terminal = np.sqrt(abs(2 * net_force / (drag_coefficient * cross_section * rho_air)))
             self.vertical_velocity = np.sign(net_force) * v_terminal
->>>>>>> bbaf94dd
 
         # 4️⃣ Action Handling
         if abs(action) < 1e-3:
@@ -620,17 +611,7 @@
         # Convert numpy array to float if necessary
         action_value = float(action[0]) if isinstance(action, np.ndarray) else float(action)
 
-<<<<<<< HEAD
         pressure = self.balloon.altitude_to_pressure(self.balloon.alt)
-=======
-        # print(f"\nEnvironment step:")
-        # print(f"Action: {action_value:.2f}")
-        # print(f"Current time: {self.current_time:.2f} hours")
-
-        # Get current pressure based on altitude
-        # pressure = self._get_pressure(self.balloon.alt)
-        pressure = self.altitude_to_pressure(self.balloon.alt)
->>>>>>> bbaf94dd
 
         # Get wind at current position and time
         wind = self.wind_field.get_wind(
