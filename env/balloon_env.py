import numpy as np
import matplotlib.pyplot as plt
from dataclasses import dataclass
from typing import Tuple, List
from env.wind_field import WindField as DefaultWindField, WindVector as DefaultWindVector
from env.ERA_wind_field import WindField as ERAWindField, WindVector as ERAWindVector
from env.balloon import Balloon
import xarray as xr
import datetime as dt
from env.util import haversine_distance

class BalloonState:
    """
    Minimum set of balloon state variables needed for control.
    (used in e.g. MPPI and A*)
    """
    def __init__(self, alt: float, lon: float, lat: float, \
                 temperature: float, vertical_velocity: float, volume: float, helium_density: float, helium_mass: float, sand: float, current_time: float):
        self.lat = lat
        self.lon = lon
        self.alt = alt
        self.temperature = temperature
        self.vertical_velocity = vertical_velocity
        self.volume = volume
        self.helium_density = helium_density
        self.helium_mass = helium_mass
        self.sand = sand
        self.current_time = current_time

class BaseBalloonEnvironment:
    def __init__(self, balloon: Balloon, dt: float = 60, target_lat: float = 500, target_lon: float = -100, target_alt: float = 12, objective:str = 'target'):
        self.balloon = balloon
        # Assumes balloon was created with initial states
        self.init_state = np.array([balloon.lat, balloon.lon, balloon.alt, balloon.volume, balloon.sand])
        self.dt = dt
        self.target_lat = target_lat
        self.target_lon = target_lon
        self.target_alt = target_alt
        self.current_time = 0.0
        self.objective = objective
        self.trajectory = {'lat': [], 'lon': [], 'alt': []}
        self.trajectory['lat'].append(self.balloon.lat)
        self.trajectory['lon'].append(self.balloon.lon)
        self.trajectory['alt'].append(self.balloon.alt)
    def reset(self) -> np.ndarray:
        """ 
        Resets balloon and environment back to initial states. 
        """
        self.balloon.lat = self.init_state[0]
        self.balloon.lon = self.init_state[1]
        self.balloon.alt = self.init_state[2]
        self.balloon.volume = self.init_state[3]
        self.balloon.sand = self.init_state[4]
        self.balloon.vertical_velocity = 0.0
        self.balloon.temperature = self.balloon.get_temperature(self.init_state[2] * 1000) 
        self.balloon.helium_density = 0.1786
        self.balloon.helium_mass = self.balloon.helium_density * self.balloon.volume

        self.current_time = 0.0
        self.trajectory = {'lat': [], 'lon': [], 'alt': []}
        self.trajectory['lat'].append(self.balloon.lat)
        self.trajectory['lon'].append(self.balloon.lon)
        self.trajectory['alt'].append(self.balloon.alt)
        return self._get_state()
    def step(self, action: np.ndarray) -> Tuple[np.ndarray, float, bool, str]:
        action_value = float(action[0]) if isinstance(action, np.ndarray) else float(action)
<<<<<<< HEAD
        pressure = self.balloon.altitude_to_pressure(self.balloon.alt*1000)
=======
        pressure = self.balloon.altitude_to_pressure(self.balloon.alt * 1000)
>>>>>>> e4191460
        wind = self.wind_field.get_wind(
            self.balloon.lon,
            self.balloon.lat,
            pressure,
            self.current_time
        )
        self.balloon.step(wind, self.dt, action_value)
        self.current_time += self.dt / 3600
        state = self._get_state()
        reward = self._get_reward()
        done, reason = self._is_done()
        return state, reward, done, reason
    def simplified_step(self, action: np.ndarray) -> Tuple[np.ndarray, float, bool, str]:
        action_value = float(action[0]) if isinstance(action, np.ndarray) else float(action)
        pressure = self.balloon.altitude_to_pressure(self.balloon.alt*1000)
        wind = self.wind_field.get_wind(
            self.balloon.lon,
            self.balloon.lat,
            pressure,
            self.current_time
        )
        self.balloon.simplified_step(wind, self.dt, action_value)
        self.current_time += self.dt / 3600
        state = self._get_state()
        reward = self._get_reward()
        done, reason = self._is_done()
        return state, reward, done, reason
    
    def _is_done(self) -> Tuple[bool, str]:
        lat_diff = self.balloon.lat - self.target_lat
        lon_diff = self.balloon.lon - self.target_lon
        distance = np.sqrt(lat_diff**2 + lon_diff**2)
        if self.balloon.helium_mass <= 0:
            return True, "No helium left"
        elif self.balloon.sand <= 0:
            return True, "No sand left"
        elif distance < 0.1 and self.objective == 'target':
            return True, "Reached target"
        elif self.current_time >= 24:
            return True, "Time limit reached"
        else:
            return False, ""
    def _get_balloon_state(self) -> np.ndarray:
        balloon_state = np.array([
            self.balloon.lat,
            self.balloon.lon,
            self.balloon.alt,
            self.balloon.volume / self.balloon.initial_volume,
            self.balloon.sand / self.balloon.initial_sand,
            self.balloon.vertical_velocity,
            self.current_time
        ])
        return balloon_state
    def _get_state(self) -> np.ndarray:
        balloon_state = self._get_balloon_state()
        wind_column = self._get_wind_column()
        return np.concatenate([balloon_state, wind_column])
    def _get_wind_column(self) -> np.ndarray:
        wind_column = []
        for pressure in self.wind_field.pressure_levels:
            wind = self.wind_field.get_wind(
                self.balloon.lon,
                self.balloon.lat,
                pressure,
                self.current_time
            )
            wind_column.extend([wind.u, wind.v])
        return np.array(wind_column)
    
    def _get_reward(self) -> float:
        if self.objective == 'target':
            lat_diff = self.balloon.lat - self.target_lat
            lon_diff = self.balloon.lon - self.target_lon
            distance = np.sqrt(lat_diff**2 + lon_diff**2)
            return -distance
        else:
            distance = haversine_distance(self.init_state[1], self.init_state[0], self.balloon.lon, self.balloon.lat)
            alt_diff = (self.balloon.alt - self.init_state[2])**2
            return distance + alt_diff

    
    def rollout_sequence_mppi(self,control_seq:np.ndarray, max_steps:int) -> Tuple[float, List[float]]:
        """
        Executes a sequence of control steps in the environment with the environment's objective. The environment's objective should be the same as the agent's objective. Resets environment to initial state before returning.
        Args:
            control_seq: Control sequence to evaluate
            max_steps: Maximum amount of iterations to step through

        Returns:
            Total cost of trajectory, trajectory
        """
        # Saving initial states before stepping
        alt = self.balloon.alt
        lon = self.balloon.lon
        lat = self.balloon.lat
        temperature = self.balloon.temperature
        vertical_velocity = self.balloon.vertical_velocity
        volume = self.balloon.volume
        helium_density = self.balloon.helium_density
        helium_mass = self.balloon.helium_mass
        sand = self.balloon.sand
        current_time = self.current_time

        # Rollout the control sequence
        total_cost = 0.0
        trajectory = []
        # Rollout the control sequence
        for t in range(max_steps):
            action = np.array([control_seq[t]])
            
            # Take step in environment
            state, reward, done, _ = self.simplified_step(action)
            trajectory.append((state[0], state[1], state[2]))
            
            # Accumulate cost (negative reward)
            total_cost -= reward
            
            # Early termination if episode ends
            if done:
                break

        # Reset states
        self.balloon.alt = alt
        self.balloon.lon = lon
        self.balloon.lat = lat
        self.balloon.temperature = temperature
        self.balloon.vertical_velocity = vertical_velocity
        self.balloon.volume = volume
        self.balloon.helium_density = helium_density
        self.balloon.helium_mass = helium_mass
        self.balloon.sand = sand
        self.current_time = current_time
        
        return total_cost, trajectory

    def rollout_sequence_mppi_with_cost(self,vel_seq:np.ndarray, acc_seq:np.ndarray, max_steps:int, cost_fcn, *params) -> Tuple[float, List[float]]:
        """
        Executes a sequence of control steps in the environment with a more complex cost function. The cost function should handle the target or fly as far objective. Resets environment to initial state before returning.
        Args:
            vel_seq: Array of planned velocities.
            acc_seq: Array of planned accelerations.
            max_steps: Maximum amount of iterations to step through
            cost_fcn: `cost_fcn` can have any arguments, but must end with next_state (np.ndarray), acceleration(float), timestep(int)
            *params: Any additional arguments that cost_fcn takes

        Returns:
            Total cost of trajectory, trajectory
        """
        # Saving initial states before stepping
        alt = self.balloon.alt
        lon = self.balloon.lon
        lat = self.balloon.lat
        temperature = self.balloon.temperature
        vertical_velocity = self.balloon.vertical_velocity
        volume = self.balloon.volume
        helium_density = self.balloon.helium_density
        helium_mass = self.balloon.helium_mass
        sand = self.balloon.sand
        current_time = self.current_time

        total_cost = 0.0
        trajectory = []
        for t in range(max_steps):
            # Casting action and acc from scalars to arrays
            action = np.array([vel_seq[t]])
            acc = np.array([acc_seq[t]])
            # Take step in environment
            # next_state, _, done, _ = self.step(action)
            next_state, _, done, _ = self.simplified_step(action)
            
            trajectory.append((next_state[0], next_state[1], next_state[2]))
            # Custom cost function
            cost = cost_fcn(*params, next_state, acc[0], t)
            total_cost += cost
            
            # Early termination if episode ends
            if done:
                # Add penalty for early termination
                total_cost += 1000.0
                break
        # Reset states
        #print(f"Alt before: {alt}, Alt after: {self.balloon.alt}")
        self.balloon.alt = alt
        self.balloon.lon = lon
        self.balloon.lat = lat
        self.balloon.temperature = temperature
        self.balloon.vertical_velocity = vertical_velocity
        self.balloon.volume = volume
        self.balloon.helium_density = helium_density
        self.balloon.helium_mass = helium_mass
        self.balloon.sand = sand
        self.current_time = current_time
        
        return total_cost, trajectory
    
    def render(self):
        # Optionally implement or override in child
        pass

    def get_balloon_state(self) -> BalloonState:
        """
        Returns the current state of the balloon as a BalloonState object.
        """
        return BalloonState(
            alt=self.balloon.alt,
            lon=self.balloon.lon,
            lat=self.balloon.lat,
            temperature=self.balloon.temperature,
            vertical_velocity=self.balloon.vertical_velocity,
            volume=self.balloon.volume,
            helium_density=self.balloon.helium_density,
            helium_mass=self.balloon.helium_mass,
            sand=self.balloon.sand,
            current_time=self.current_time
        )
    
    def set_balloon_state(self, state: BalloonState) -> None:
        """
        Sets the balloon's state using a BalloonState object.
        """
        self.balloon.alt = state.alt
        self.balloon.lon = state.lon
        self.balloon.lat = state.lat
        self.balloon.temperature = state.temperature
        self.balloon.vertical_velocity = state.vertical_velocity
        self.balloon.volume = state.volume
        self.balloon.helium_density = state.helium_density
        self.balloon.helium_mass = state.helium_mass
        self.balloon.sand = state.sand
        self.current_time = state.current_time

class BalloonEnvironment(BaseBalloonEnvironment):
    def __init__(self, initial_lat=0.0, initial_lon=0.0, initial_alt=10.0, dt=60, target_lat=500, target_lon=-100, target_alt=12, objective='target'):
        balloon = Balloon(initial_lat=initial_lat, initial_lon=initial_lon, initial_alt=initial_alt)
        super().__init__(balloon=balloon, dt=dt, target_lat=target_lat, target_lon=target_lon, target_alt=target_alt, objective=objective)
        self.wind_field = DefaultWindField()


class BalloonERAEnvironment(BaseBalloonEnvironment):
    """Environment for balloon navigation using ERA5 wind field"""
    def __init__(self, ds: xr.Dataset, start_time: dt.datetime, noise_seed: int = None, add_noise: bool = True, \
                 initial_lat: float = 0.0, initial_lon: float = 0.0, initial_alt: float = 10.0, \
                 target_lat: float = 17, target_lon: float = 17, target_alt: float = 12, objective: str = 'target', dt=60, viz = True):
        # balloon = Balloon(initial_lat=42.6, initial_lon=-76.5, initial_alt=10.0)
        balloon = Balloon(initial_lat=initial_lat, initial_lon=initial_lon, initial_alt=initial_alt)
        super().__init__(balloon=balloon, dt=dt, target_lat=target_lat, target_lon=target_lon, target_alt=target_alt, objective=objective)
        self.wind_field = ERAWindField(ds=ds, start_time=start_time, noise_seed=noise_seed, add_noise=add_noise)
        self.ds = ds
        self.start_time = start_time
        self.noise_seed = noise_seed
        self.viz = viz
        if self.viz:
            self.fig = plt.figure(figsize=(15, 5))
            self.ax1 = self.fig.add_subplot(131, projection='3d')  # 3D Position plot
            self.ax2 = self.fig.add_subplot(132)  # Resources plot
            self.ax3 = self.fig.add_subplot(133)  # Wind profile plot
            plt.tight_layout()

    def render(self) -> None:
        if self.viz:
            self.ax1.clear()
            self.ax2.clear()
            self.ax3.clear()
            self.trajectory['lat'].append(self.balloon.lat)
            self.trajectory['lon'].append(self.balloon.lon)
            self.trajectory['alt'].append(self.balloon.alt)
            lats = np.array(self.trajectory['lat'])
            lons = np.array(self.trajectory['lon'])
            alts = np.array(self.trajectory['alt'])
            if len(lats) > 1:
                self.ax1.plot(lons, lats, alts, 'b-', linewidth=2, label='Trajectory')
            self.ax1.scatter(lons[-1], lats[-1], alts[-1], c='red', marker='o', s=150, label='Current Position')
            self.ax1.scatter(self.target_lon, self.target_lat, 10, c='green', marker='*', s=200, label='Target')
            self.ax1.set_xlabel('Longitude (km)')
            self.ax1.set_ylabel('Latitude (km)')
            self.ax1.set_zlabel('Altitude (km)')
            self.ax1.set_title('Balloon Navigation')
            self.ax1.set_xlim(-10, 10)
            self.ax1.set_ylim(-10, 10)
            self.ax1.set_zlim(0, 25)
            self.ax1.legend()
            self.ax2.bar(['Helium', 'Sand'], [self.balloon.helium_mass/self.balloon.initial_helium_mass, self.balloon.sand/self.balloon.initial_sand])
            self.ax2.set_ylim(0, 1)
            self.ax2.set_title('Resources')
            wind_column = self._get_wind_column()
            u_winds = wind_column[::2]
            v_winds = wind_column[1::2]
            wind_speeds = np.sqrt(u_winds**2 + v_winds**2)
            self.ax3.plot(wind_speeds, self.wind_field.pressure_levels, 'b-')
            self.ax3.grid(True)
            self.ax3.set_title('Wind Speed Profile')
            self.ax3.set_xlabel('Wind Speed (m/s)')
            self.ax3.set_ylabel('Pressure (hPa)')
            self.ax3.invert_yaxis()
            self.fig.canvas.draw()
            self.fig.canvas.flush_events()
            plt.pause(0.1)
<|MERGE_RESOLUTION|>--- conflicted
+++ resolved
@@ -64,11 +64,7 @@
         return self._get_state()
     def step(self, action: np.ndarray) -> Tuple[np.ndarray, float, bool, str]:
         action_value = float(action[0]) if isinstance(action, np.ndarray) else float(action)
-<<<<<<< HEAD
-        pressure = self.balloon.altitude_to_pressure(self.balloon.alt*1000)
-=======
         pressure = self.balloon.altitude_to_pressure(self.balloon.alt * 1000)
->>>>>>> e4191460
         wind = self.wind_field.get_wind(
             self.balloon.lon,
             self.balloon.lat,
